--- conflicted
+++ resolved
@@ -1,4 +1,10 @@
-<<<<<<< HEAD
+import cv2
+import random
+import threading
+import time
+import logging
+from queue import Queue
+from roboflow import Roboflow
 #!/usr/bin/env python3
 """
 Start:      python vision_send_xy.py COM6      # ← Windows-porten
@@ -7,141 +13,6 @@
 import sys, os, cv2, numpy as np, math, time, random, logging, threading, serial
 from queue import Queue
 from typing import List, Tuple
-from roboflow import Roboflow
-
-# ---------- CLI -----------------------------------------------------------
-PORT = sys.argv[1] if len(sys.argv) > 1 else "none"
-def open_ser(p):
-    if p.lower() == "none":
-        class Dummy:  # viser bare hvad der ville blive sendt
-            def write(self, data): print("[DRY]", data.decode().strip())
-        return Dummy()
-    return serial.Serial(p, 115200, timeout=0.3)
-ser = open_ser(PORT)
-
-# ---------- konstanter ----------------------------------------------------
-FIELD_W, FIELD_H = 180, 120      # cm
-GRID = 10
-GOAL_A_H, GOAL_B_H = 8, 20
-HSV_TOL = (10,100,100)
-BALL_CLASSES = ("whitetabletennisballs","orangetabletennisballs")
-
-# ---------- Roboflow ------------------------------------------------------
-rf = Roboflow(api_key="qJTLU5ku2vpBGQUwjBx2")
-model = rf.workspace("cdio-nczdp").project("cdio-golfbot2025").version(12).model
-
-# ---------- logging & kamera ---------------------------------------------
-logging.basicConfig(level=logging.INFO,
-    format="%(asctime)s %(levelname)-8s %(message)s")
-log = logging.getLogger(__name__)
-
-cap = cv2.VideoCapture(1, cv2.CAP_DSHOW)   # ← ændr index hvis nødvendigt
-if not cap.isOpened(): log.error("kamera?!"); sys.exit(1)
-cap.set(cv2.CAP_PROP_BUFFERSIZE,1)
-
-# ---------- globale tilstande --------------------------------------------
-corners: List[Tuple[int,int]] = []
-H_px_cm = H_cm_px = None;  ready = False
-stage = "corners"          # corners→front→back→track
-front_hsv = back_hsv = None
-Qin,Qout,stop = Queue(1),Queue(1),threading.Event()
-last = None
-
-# ---------- små helpers ---------------------------------------------------
-def project(pt):  # cm→px
-    v=np.array([*pt,1],np.float32); p=H_px_cm@v; p/=p[2]; return int(p[0]),int(p[1])
-def px2cm(pt):
-    if not ready: return None
-    v=np.array([*pt,1],np.float32); c=H_cm_px@v; c/=c[2]; return float(c[0]),float(c[1])
-def hsv_range(c):
-    h,s,v=map(int,c); dh,ds,dv=HSV_TOL
-    lo=np.array([max(0,h-dh),max(0,s-ds),max(0,v-dv)],np.uint8)
-    hi=np.array([min(179,h+dh),min(255,s+ds),min(255,v+dv)],np.uint8)
-    return lo,hi
-
-# ---------- mus -----------------------------------------------------------
-def mouse(e,x,y,_,__):
-    global stage,H_px_cm,H_cm_px,ready,front_hsv,back_hsv
-    if e!=cv2.EVENT_LBUTTONDOWN: return
-    if stage=="corners":
-        corners.append((x,y)); log.info("corner %d %s",len(corners),(x,y))
-        if len(corners)==4:
-            dst=np.float32([[0,0],[FIELD_W,0],[FIELD_W,FIELD_H],[0,FIELD_H]])
-            H_px_cm=cv2.getPerspectiveTransform(dst,np.float32(corners))
-            H_cm_px=np.linalg.inv(H_px_cm); ready=True; stage="front"
-            log.info("homografi ✔ – klik GRØN lap")
-    elif stage=="front":
-        hsv=cv2.cvtColor(last,cv2.COLOR_BGR2HSV); front_hsv=hsv[y,x]; stage="back"
-        log.info("front=%s – klik BLÅ lap",front_hsv)
-    elif stage=="back":
-        hsv=cv2.cvtColor(last,cv2.COLOR_BGR2HSV); back_hsv=hsv[y,x]; stage="track"
-        log.info("back=%s – ▶ tracking",back_hsv)
-
-# ---------- tråde ---------------------------------------------------------
-def grab():
-    while not stop.is_set():
-        ret,f=cap.read()
-        if ret: Qin.put(cv2.resize(f,(416,416)))
-
-def proc():
-    global last
-    while not stop.is_set():
-        if Qin.empty(): time.sleep(0.005); continue
-        frame=Qin.get(); last=frame.copy()
-
-        # -- Roboflow
-        try: preds=model.predict(frame,confidence=60,overlap=20).json()
-        except Exception as e: log.error("RF %s",e); preds={}
-        balls=[]
-        for p in preds.get('predictions',[]):
-            x,y,w,h=map(int,[p['x'],p['y'],p['width'],p['height']])
-            lab=p['class']; clean=lab.lower().replace(" ","")
-            col=(random.randrange(255),random.randrange(255),random.randrange(255))
-            cv2.rectangle(frame,(x-w//2,y-h//2),(x+w//2,y+h//2),col,2)
-            cv2.putText(frame,f"{lab}:{p['confidence']:.2f}",(x-w//2,y-h//2-8),
-                        cv2.FONT_HERSHEY_SIMPLEX,0.5,col,2)
-            if clean in BALL_CLASSES: balls.append((x,y,lab))
-
-        # -- overlays
-        if ready:
-            for x in range(0,FIELD_W+1,GRID_STEP):
-                cv2.line(frame,project((x,0)),project((x,FIELD_H)),(255,255,255),1)
-            for y in range(0,FIELD_H+1,GRID_STEP):
-                cv2.line(frame,project((0,y)),project((FIELD_W,y)),(255,255,255),1)
-        for c in corners: cv2.circle(frame,c,5,(0,0,255),-1)
-
-        # -- robot-centroid + SEND xy ------------------------
-        if stage=="track" and front_hsv is not None and back_hsv is not None and balls:
-            hsv=cv2.cvtColor(last,cv2.COLOR_BGR2HSV)
-            cf=cv2.moments(cv2.inRange(hsv,*hsv_range(front_hsv)))
-            cb=cv2.moments(cv2.inRange(hsv,*hsv_range(back_hsv)))
-            if cf["m00"] and cb["m00"]:
-                rx,ry=int((cf["m10"]/cf["m00"]+cb["m10"]/cb["m00"])/2),\
-                      int((cf["m01"]/cf["m00"]+cb["m01"]/cb["m00"])/2)
-                bx,by,_=min(balls,key=lambda b:(b[0]-rx)**2+(b[1]-ry)**2)
-                cv2.circle(frame,(bx,by),6,(0,255,255),2)
-                ball_cm=px2cm((bx,by))
-                if ball_cm:
-                    ser.write(f"{ball_cm[0]:.1f};{ball_cm[1]:.1f}\n".encode())
-                    log.info("send xy %.1f %.1f",*ball_cm)
-
-        if not Qout.full(): Qout.put(frame)
-
-# ---------- main ----------------------------------------------------------
-cv2.namedWindow("Live"); cv2.setMouseCallback("Live",mouse)
-threading.Thread(target=grab,daemon=True).start()
-threading.Thread(target=proc,daemon=True).start()
-while not stop.is_set():
-    if not Qout.empty(): cv2.imshow("Live",Qout.get())
-    if cv2.waitKey(1)&0xFF in (27,ord('q')): stop.set()
-cap.release(); cv2.destroyAllWindows()
-=======
-import cv2
-import random
-import threading
-import time
-import logging
-from queue import Queue
 from roboflow import Roboflow
 
 # ✅ Roboflow Setup
@@ -252,5 +123,4 @@
 proc_thread.join()
 
 cap.release()
-cv2.destroyAllWindows()
->>>>>>> da0738b4
+cv2.destroyAllWindows()
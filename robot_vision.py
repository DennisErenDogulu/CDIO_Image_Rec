#!/usr/bin/env pybricks-micropython
from pybricks.hubs import EV3Brick
from pybricks.ev3devices import Motor
from pybricks.parameters import Port
from pybricks.tools import wait
from pybricks.communication import UART
from pybricks.robotics import DriveBase
import math

WHEEL = 55.5   # mm
AXLE  = 104    # mm

ev3 = EV3Brick()
drv = DriveBase(Motor(Port.B), Motor(Port.C), wheel_diameter=WHEEL, axle_track=AXLE)
uart = UART('serial')
ev3.speaker.say("XY ready")

<<<<<<< HEAD
def go_to(x_cm, y_cm):
    # antag robot starter på (0,0) vendt mod +X (juster selv efter behov)
    dx, dy = x_cm, y_cm
    dist = math.hypot(dx, dy)
    angle = math.degrees(math.atan2(dy, dx))
    drv.turn(angle)            # drej
    drv.straight(dist*10)      # kør (cm→deg)
    drv.straight(-30)          # ryk fri
=======
def drive_and_collect(turn_deg, dist_cm):
    ev3.screen.print("TURN", turn_deg, "DIST", dist_cm)
    robot.reset()
    robot.turn(turn_deg)
    robot.straight(dist_cm * 10)      # 1 cm ≈ 10 deg on a standard 55.5 mm wheel
    collector.run_time(500, 800)      # spin intake for 0.8 s
    robot.straight(-30)               # back up 30 cm
>>>>>>> da0738b4

buf=""
while True:
    if uart.any():
        buf += uart.read().decode()
        if '\n' in buf:
<<<<<<< HEAD
            ln, buf = buf.split('\n',1)
=======
            line, buf = buf.split('\n', 1)
>>>>>>> da0738b4
            try:
                x,y = map(float, ln.split(';'))
                go_to(x, y)
            except ValueError:
                ev3.screen.print("bad:", ln)
    wait(50)<|MERGE_RESOLUTION|>--- conflicted
+++ resolved
@@ -15,7 +15,6 @@
 uart = UART('serial')
 ev3.speaker.say("XY ready")
 
-<<<<<<< HEAD
 def go_to(x_cm, y_cm):
     # antag robot starter på (0,0) vendt mod +X (juster selv efter behov)
     dx, dy = x_cm, y_cm
@@ -24,7 +23,7 @@
     drv.turn(angle)            # drej
     drv.straight(dist*10)      # kør (cm→deg)
     drv.straight(-30)          # ryk fri
-=======
+
 def drive_and_collect(turn_deg, dist_cm):
     ev3.screen.print("TURN", turn_deg, "DIST", dist_cm)
     robot.reset()
@@ -32,18 +31,15 @@
     robot.straight(dist_cm * 10)      # 1 cm ≈ 10 deg on a standard 55.5 mm wheel
     collector.run_time(500, 800)      # spin intake for 0.8 s
     robot.straight(-30)               # back up 30 cm
->>>>>>> da0738b4
 
-buf=""
+# ───────────────────────── main loop ──────────────────────
+ev3.speaker.say("Ready")
+buf = ""
 while True:
     if uart.any():
         buf += uart.read().decode()
         if '\n' in buf:
-<<<<<<< HEAD
-            ln, buf = buf.split('\n',1)
-=======
             line, buf = buf.split('\n', 1)
->>>>>>> da0738b4
             try:
                 x,y = map(float, ln.split(';'))
                 go_to(x, y)
